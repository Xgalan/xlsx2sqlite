# -*- coding: utf-8 -*-
from datetime import datetime

from xlsx2sqlite.constraint_factory import *


class Definitions:
    """Definitions generator for Sqlite3 tables."""

    COMMA_DELIM = ","

    def __init__(
        self,
        name=None,
        headers=None,
        row=None,
        model=None,
    ):
        try:
            if headers is None or row is None:
                raise TypeError
            self.tablename = name
            self.headers = headers
            self.row = row
            self.unique_keys = model["unique"]
            self.pk = model["primary_key"]
            self.not_null = model["not_null"]
            self.table_constraints = []
            # map types to column names
            self._fields = dict(
                zip(
                    self.headers,
                    [{"type": self.test_type(v)} for v in self.row],
                )
            )
            if self.pk is None:
                """If a table has a single column primary key and the declared type of that column
                is "INTEGER" and the table is not a WITHOUT ROWID table, then the column is known
                as an INTEGER PRIMARY KEY. The column become an alias for the rowid column.
                If an INSERT statement attempts to insert a NULL value into a rowid or integer
                primary key column, the system chooses an integer value to use as the rowid
                automatically.
                """
<<<<<<< HEAD
                self.primary_key = field.Field(
=======
                self.primary_key = Field(
>>>>>>> b2a09775
                    field_name="id", field_type="INTEGER", definition="PrimaryKey"
                )
            elif isinstance(self.pk, list):
                if any(set(self.pk) & set(headers)):
                    for key in self.pk:
                        if key in set(self._fields):
                            pass
                        else:
<<<<<<< HEAD
                            self.primary_key = field.Field(
=======
                            self.primary_key = Field(
>>>>>>> b2a09775
                                field_name=key,
                                field_type="INTEGER",
                                definition="NotNull",
                            )
                    # support for composite primary key
                    self.table_constraints.append(
<<<<<<< HEAD
                        constraint.create_table_constraint(
                            clause="PrimaryKey", columns=self.pk
                        )
                    )
                else:
                    # set a custom name for the row_id alias
                    self.primary_key = field.Field(
=======
                        create_table_constraint(clause="PrimaryKey", columns=self.pk)
                    )
                else:
                    # set a custom name for the row_id alias
                    self.primary_key = Field(
>>>>>>> b2a09775
                        field_name=self.pk[0],
                        field_type="INTEGER",
                        definition="PrimaryKey",
                    )
            if self.unique_keys and isinstance(self.unique_keys, list):
                self.table_constraints.append(
<<<<<<< HEAD
                    constraint.create_table_constraint(
                        clause="Unique", columns=self.unique_keys
                    )
=======
                    create_table_constraint(clause="Unique", columns=self.unique_keys)
>>>>>>> b2a09775
                )
        except TypeError:
            print("Must declare headers and row.")
            return

    @staticmethod
    def test_type(value):
        """Detect the type of an object and return a Sqlite3 type affinity.

        :param value: An instance to check for affinity.
        :returns: The name of the Sqlite3 affinity type.
        :rtype: str
        """
        if isinstance(value, str):
            return "TEXT"
        elif isinstance(value, int):
            return "INTEGER"
        elif isinstance(value, float):
            return "REAL"
        elif isinstance(value, datetime):
            return "TIMESTAMP"
        elif value is None:
            return "BLOB"
        else:
            return "TEXT"

    def get_fields(self):
        """Get the list of fields for using as columns definitions.
        This method doesn't return the primary key in the list of fields.

        :returns: A list of Field instances describing the columns of the database.
        :rtype: list
        """

        def column_constraint(key):
            if pk is not None and key in pk:
                # workaround primary key field bug in sqlite, using NOT NULL column constraint
                return "NotNull"
            else:
                if not_null is not None and key in not_null:
                    return "NotNull"
                else:
                    return "Field"

        pk = None if self.pk is None else set(self.pk)
        not_null = None if self.not_null is None else set(self.not_null)
        fields = [
<<<<<<< HEAD
            field.Field(
                field_name=k, field_type=v["type"], definition=column_constraint(k)
            )
=======
            Field(field_name=k, field_type=v["type"], definition=column_constraint(k))
>>>>>>> b2a09775
            for k, v in self._fields.items()
        ]
        return fields

    def prepare_sql(self):
        """Returns the complete sql definition as a string.

        :returns: A string representing the SQL definitions for the CREATE TABLE statement.
        :rtype: str
        """
        fields = self.get_fields()

        if hasattr(self, "primary_key"):
            fields.insert(0, self.primary_key)
        sql_strings = [field.to_sql() for field in fields]
        if any(self.table_constraints):
            [
                sql_strings.append(costraint.to_sql())
                for costraint in self.table_constraints
            ]
        return self.COMMA_DELIM.join(sql_strings)

    def get_labels(self):
        labels = [field.label() for field in self.get_fields()]
        return self.COMMA_DELIM.join(labels)
<|MERGE_RESOLUTION|>--- conflicted
+++ resolved
@@ -1,174 +1,144 @@
-# -*- coding: utf-8 -*-
-from datetime import datetime
-
-from xlsx2sqlite.constraint_factory import *
-
-
-class Definitions:
-    """Definitions generator for Sqlite3 tables."""
-
-    COMMA_DELIM = ","
-
-    def __init__(
-        self,
-        name=None,
-        headers=None,
-        row=None,
-        model=None,
-    ):
-        try:
-            if headers is None or row is None:
-                raise TypeError
-            self.tablename = name
-            self.headers = headers
-            self.row = row
-            self.unique_keys = model["unique"]
-            self.pk = model["primary_key"]
-            self.not_null = model["not_null"]
-            self.table_constraints = []
-            # map types to column names
-            self._fields = dict(
-                zip(
-                    self.headers,
-                    [{"type": self.test_type(v)} for v in self.row],
-                )
-            )
-            if self.pk is None:
-                """If a table has a single column primary key and the declared type of that column
-                is "INTEGER" and the table is not a WITHOUT ROWID table, then the column is known
-                as an INTEGER PRIMARY KEY. The column become an alias for the rowid column.
-                If an INSERT statement attempts to insert a NULL value into a rowid or integer
-                primary key column, the system chooses an integer value to use as the rowid
-                automatically.
-                """
-<<<<<<< HEAD
-                self.primary_key = field.Field(
-=======
-                self.primary_key = Field(
->>>>>>> b2a09775
-                    field_name="id", field_type="INTEGER", definition="PrimaryKey"
-                )
-            elif isinstance(self.pk, list):
-                if any(set(self.pk) & set(headers)):
-                    for key in self.pk:
-                        if key in set(self._fields):
-                            pass
-                        else:
-<<<<<<< HEAD
-                            self.primary_key = field.Field(
-=======
-                            self.primary_key = Field(
->>>>>>> b2a09775
-                                field_name=key,
-                                field_type="INTEGER",
-                                definition="NotNull",
-                            )
-                    # support for composite primary key
-                    self.table_constraints.append(
-<<<<<<< HEAD
-                        constraint.create_table_constraint(
-                            clause="PrimaryKey", columns=self.pk
-                        )
-                    )
-                else:
-                    # set a custom name for the row_id alias
-                    self.primary_key = field.Field(
-=======
-                        create_table_constraint(clause="PrimaryKey", columns=self.pk)
-                    )
-                else:
-                    # set a custom name for the row_id alias
-                    self.primary_key = Field(
->>>>>>> b2a09775
-                        field_name=self.pk[0],
-                        field_type="INTEGER",
-                        definition="PrimaryKey",
-                    )
-            if self.unique_keys and isinstance(self.unique_keys, list):
-                self.table_constraints.append(
-<<<<<<< HEAD
-                    constraint.create_table_constraint(
-                        clause="Unique", columns=self.unique_keys
-                    )
-=======
-                    create_table_constraint(clause="Unique", columns=self.unique_keys)
->>>>>>> b2a09775
-                )
-        except TypeError:
-            print("Must declare headers and row.")
-            return
-
-    @staticmethod
-    def test_type(value):
-        """Detect the type of an object and return a Sqlite3 type affinity.
-
-        :param value: An instance to check for affinity.
-        :returns: The name of the Sqlite3 affinity type.
-        :rtype: str
-        """
-        if isinstance(value, str):
-            return "TEXT"
-        elif isinstance(value, int):
-            return "INTEGER"
-        elif isinstance(value, float):
-            return "REAL"
-        elif isinstance(value, datetime):
-            return "TIMESTAMP"
-        elif value is None:
-            return "BLOB"
-        else:
-            return "TEXT"
-
-    def get_fields(self):
-        """Get the list of fields for using as columns definitions.
-        This method doesn't return the primary key in the list of fields.
-
-        :returns: A list of Field instances describing the columns of the database.
-        :rtype: list
-        """
-
-        def column_constraint(key):
-            if pk is not None and key in pk:
-                # workaround primary key field bug in sqlite, using NOT NULL column constraint
-                return "NotNull"
-            else:
-                if not_null is not None and key in not_null:
-                    return "NotNull"
-                else:
-                    return "Field"
-
-        pk = None if self.pk is None else set(self.pk)
-        not_null = None if self.not_null is None else set(self.not_null)
-        fields = [
-<<<<<<< HEAD
-            field.Field(
-                field_name=k, field_type=v["type"], definition=column_constraint(k)
-            )
-=======
-            Field(field_name=k, field_type=v["type"], definition=column_constraint(k))
->>>>>>> b2a09775
-            for k, v in self._fields.items()
-        ]
-        return fields
-
-    def prepare_sql(self):
-        """Returns the complete sql definition as a string.
-
-        :returns: A string representing the SQL definitions for the CREATE TABLE statement.
-        :rtype: str
-        """
-        fields = self.get_fields()
-
-        if hasattr(self, "primary_key"):
-            fields.insert(0, self.primary_key)
-        sql_strings = [field.to_sql() for field in fields]
-        if any(self.table_constraints):
-            [
-                sql_strings.append(costraint.to_sql())
-                for costraint in self.table_constraints
-            ]
-        return self.COMMA_DELIM.join(sql_strings)
-
-    def get_labels(self):
-        labels = [field.label() for field in self.get_fields()]
-        return self.COMMA_DELIM.join(labels)
+# -*- coding: utf-8 -*-
+from datetime import datetime
+
+from xlsx2sqlite.constraint_factory import *
+
+
+class Definitions:
+    """Definitions generator for Sqlite3 tables."""
+
+    COMMA_DELIM = ","
+
+    def __init__(
+        self,
+        name=None,
+        headers=None,
+        row=None,
+        model=None,
+    ):
+        try:
+            if headers is None or row is None:
+                raise TypeError
+            self.tablename = name
+            self.headers = headers
+            self.row = row
+            self.unique_keys = model["unique"]
+            self.pk = model["primary_key"]
+            self.not_null = model["not_null"]
+            self.table_constraints = []
+            # map types to column names
+            self._fields = dict(
+                zip(
+                    self.headers,
+                    [{"type": self.test_type(v)} for v in self.row],
+                )
+            )
+            if self.pk is None:
+                """If a table has a single column primary key and the declared type of that column
+                is "INTEGER" and the table is not a WITHOUT ROWID table, then the column is known
+                as an INTEGER PRIMARY KEY. The column become an alias for the rowid column.
+                If an INSERT statement attempts to insert a NULL value into a rowid or integer
+                primary key column, the system chooses an integer value to use as the rowid
+                automatically.
+                """
+                self.primary_key = Field(
+                    field_name="id", field_type="INTEGER", definition="PrimaryKey"
+                )
+            elif isinstance(self.pk, list):
+                if any(set(self.pk) & set(headers)):
+                    for key in self.pk:
+                        if key in set(self._fields):
+                            pass
+                        else:
+                            self.primary_key = Field(
+                                field_name=key,
+                                field_type="INTEGER",
+                                definition="NotNull",
+                            )
+                    # support for composite primary key
+                    self.table_constraints.append(
+                        create_table_constraint(clause="PrimaryKey", columns=self.pk)
+                    )
+                else:
+                    # set a custom name for the row_id alias
+                    self.primary_key = Field(
+                        field_name=self.pk[0],
+                        field_type="INTEGER",
+                        definition="PrimaryKey",
+                    )
+            if self.unique_keys and isinstance(self.unique_keys, list):
+                self.table_constraints.append(
+                    create_table_constraint(clause="Unique", columns=self.unique_keys)
+                )
+        except TypeError:
+            print("Must declare headers and row.")
+            return
+
+    @staticmethod
+    def test_type(value):
+        """Detect the type of an object and return a Sqlite3 type affinity.
+
+        :param value: An instance to check for affinity.
+        :returns: The name of the Sqlite3 affinity type.
+        :rtype: str
+        """
+        if isinstance(value, str):
+            return "TEXT"
+        elif isinstance(value, int):
+            return "INTEGER"
+        elif isinstance(value, float):
+            return "REAL"
+        elif isinstance(value, datetime):
+            return "TIMESTAMP"
+        elif value is None:
+            return "BLOB"
+        else:
+            return "TEXT"
+
+    def get_fields(self):
+        """Get the list of fields for using as columns definitions.
+        This method doesn't return the primary key in the list of fields.
+
+        :returns: A list of Field instances describing the columns of the database.
+        :rtype: list
+        """
+
+        def column_constraint(key):
+            if pk is not None and key in pk:
+                # workaround primary key field bug in sqlite, using NOT NULL column constraint
+                return "NotNull"
+            else:
+                if not_null is not None and key in not_null:
+                    return "NotNull"
+                else:
+                    return "Field"
+
+        pk = None if self.pk is None else set(self.pk)
+        not_null = None if self.not_null is None else set(self.not_null)
+        fields = [
+            Field(field_name=k, field_type=v["type"], definition=column_constraint(k))
+            for k, v in self._fields.items()
+        ]
+        return fields
+
+    def prepare_sql(self):
+        """Returns the complete sql definition as a string.
+
+        :returns: A string representing the SQL definitions for the CREATE TABLE statement.
+        :rtype: str
+        """
+        fields = self.get_fields()
+
+        if hasattr(self, "primary_key"):
+            fields.insert(0, self.primary_key)
+        sql_strings = [field.to_sql() for field in fields]
+        if any(self.table_constraints):
+            [
+                sql_strings.append(costraint.to_sql())
+                for costraint in self.table_constraints
+            ]
+        return self.COMMA_DELIM.join(sql_strings)
+
+    def get_labels(self):
+        labels = [field.label() for field in self.get_fields()]
+        return self.COMMA_DELIM.join(labels)