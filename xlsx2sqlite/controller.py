--- conflicted
+++ resolved
@@ -1,313 +1,304 @@
-# -*- coding: utf-8 -*-
-"""Core module. Contains the main controller class.
-"""
-from pathlib import Path
-from io import StringIO
-from xlsx2sqlite.config import Xlsx2sqliteConfig
-from xlsx2sqlite.dataset import Dataset
-from xlsx2sqlite.db_wrapper import DatabaseWrapper
-from xlsx2sqlite.definitions_factory import Definitions
-from xlsx2sqlite.import_export import export_worksheet
-
-__all__ = ["new_controller"]
-
-
-def new_controller(config: object) -> object:
-    """Controller class factory
-
-    :returns: An instance of Controller
-    :rtype: object
-    """
-    return Controller(conf=Xlsx2sqliteConfig(config))
-
-
-class Controller:
-
-    COMMA_DELIM = ","
-
-    def __init__(self, conf=None, database=None):
-        self._collection = Dataset()
-        # self._create_dataset = create_dataset or Dataset.create_dataset
-        # self._collection = collection or Dataset
-        self._db = database or DatabaseWrapper
-<<<<<<< HEAD
-        self._config = {}
-        self._constraints = {}
-=======
->>>>>>> b2a09775
-        self._commands_stack = []
-        if conf is not None:
-            self.setup(conf=conf)
-        else:
-            raise ValueError
-
-    def __getattr__(self, name):
-        attr = getattr(self._collection, name)
-        if not callable(attr):
-            return attr
-
-        def wrapper(*args, **kwargs):
-            return attr(*args, **kwargs)
-
-        return wrapper
-
-    def setup(self, conf=None):
-        """Creates a connection with the specified Sqlite3 database.
-
-        :param conf: Full path of the configuration file, if no path is
-                     given the DatabaseWrapper class will initialize an
-                     in memory database.
-        """
-        self._ini = conf
-        self._db_file = self._ini.get("db_file")
-        self._conn = self._db(path=self._db_file)
-        # observer pattern
-        self._conn.attach(self)
-        self._views_path = self._ini.get("sql_views")
-        self._workbook = self._ini.get("xlsx_file")
-        self._worksheets = self._ini.get_tables_names
-        self._models = self._ini.get_models
-
-    def update(self, subject):
-        print(subject.log[-1])
-
-    def close_db(self):
-        """Close the connection to the database."""
-        self._conn.close()
-
-    def execute(self):
-        with self._conn as db:
-            self._commands_stack.clear()
-            return
-
-    def get_db_table_name(self, tablename):
-        """Return the name to give to the database table.
-
-        :param tablename: Name of the table to check if it is declared a 'db_table' attribute
-                          in the INI file.
-        :returns: A string representing the name of the database table as declared
-                  in the INI file.
-        :rtype: string
-        """
-        db_table = self._ini.get_db_tables_names[tablename]
-        if isinstance(db_table, list):
-            db_table = db_table[0]
-        else:
-            db_table = tablename
-        return db_table
-
-    def import_table(self, tablename=None):
-        """Import the given table in the collection.
-
-        :param tablename: Name of the table to be imported.
-        :returns: A dict with data consisting in the rows imported from the xlsx file
-                  and an instance of Definition class
-        :rtype: dict
-        """
-        # check if the table has already been imported
-        if tablename not in self._collection:
-            self.create_dataset(
-                workbook=self._workbook,
-                worksheet=tablename,
-                subset_cols=self._ini.get_columns_to_import,
-<<<<<<< HEAD
-                header=self._models[tablename]["header"]
-=======
-                header=self._models[tablename]["header"],
->>>>>>> b2a09775
-            )
-        if self._models is not None:
-            # retrieve rows
-            table = self.get(tablename)
-            # create definitions
-            d = Definitions(
-                name=self.get_db_table_name(tablename),
-                headers=table.headers,
-                row=table[0],
-                model=self._models[tablename],
-            )
-            return {"data": table, "definitions": d}
-        else:
-            raise ValueError
-
-    def initialize_db(self):
-        """Creates the database tables and populates them with the data
-        imported from the tables in the collection.
-
-        The collection contains tablib.Dataset instances.
-        """
-        self._commands_stack.extend([self.create_table, self.insert_into])
-        with self._conn as db:
-            [
-                [command(tablename=name) for name in self._worksheets]
-                for command in self._commands_stack
-            ]
-
-    def create_table(self, tablename=None):
-        """Create a new table in the database.
-
-        Retrieve the constraints if they exists, then generates the
-        definitions for the SQL query, finally creates the table
-        in the database.
-        The table name must exists in the tables collection.
-
-        :key tablename: Name of the table to be created.
-        """
-        table = self.import_table(tablename)
-        self._conn.create_table(
-            tablename=table["definitions"].tablename,
-            definitions=table["definitions"].prepare_sql(),
-        )
-
-    def insert_into(self, tablename=None):
-        """Insert data into the declared table.
-
-        :param tablename: Name of the table to import from the xlsx file.
-        """
-        table = self.import_table(tablename)
-        fields = table["definitions"].get_fields()
-        self._conn.insert_into(
-            tablename=self.get_db_table_name(tablename),
-            fields=table["definitions"].get_labels(),
-            args=self.COMMA_DELIM.join(len(fields) * "?"),
-            data=[v for v in table["data"]],
-        )
-
-    def insert_or_replace(self, tablename=None):
-        """Perform a REPLACE operation on the database.
-
-        :param tablename: Name of the table on which to perform the REPLACE operation.
-        """
-        TABLE_NOT_FOUND = "Table {} not found.".format(tablename)
-        PRIMARYKEY_NOT_FOUND = (
-            "Primary Key not found on {}, REPLACE operation aborted.".format(tablename)
-        )
-
-        table = self.import_table(tablename)
-        with self._conn as db:
-            if tablename in self._worksheets:
-                db_table = self.get_db_table_name(tablename)
-                tinfo = db.table_info(tablename=db_table)
-                if tinfo == []:
-                    return TABLE_NOT_FOUND
-            else:
-                return TABLE_NOT_FOUND
-            db_pk = [dict(i) for i in tinfo if dict(i)["pk"] == True][0]["name"]
-            columns = self._ini.get_columns_to_import[tablename]
-            if db_pk not in columns:
-                columns.insert(0, db_pk)
-            if table["definitions"].table_constraints is None:
-                return PRIMARYKEY_NOT_FOUND
-            # retrieve first row from new data
-            first_row = dict(zip(table["data"].headers, table["data"][0]))
-            fields = table["definitions"].get_fields()
-            # check if the primary key is in new data
-            if db_pk in first_row:
-                db.insert_or_replace(
-                    tablename=db_table,
-                    fields=table["definitions"].get_labels(),
-                    args=self.COMMA_DELIM.join(len(fields) * "?"),
-                    data=[v for v in table["data"]],
-                )
-            else:
-                return PRIMARYKEY_NOT_FOUND
-
-    def drop_tables(self):
-        """Drop all the database tables with a name in the list.
-
-        :param tables_list: List of tables names to drop from the database.
-        """
-        db_tables = [
-            self.get_db_table_name(tablename) for tablename in self._worksheets
-        ]
-        with self._conn as db:
-            [db.drop_entity(entity_name=t, entity_type="TABLE") for t in db_tables]
-
-    def drop_table(self, tablename=None):
-        """Drop the database table with the corresponding name.
-
-        :key tablename: Name of the table to drop from the database.
-        """
-        with self._conn as db:
-            db.drop_entity(entity_name=tablename, entity_type="TABLE")
-
-    def create_view(self, viewname=None, select=None):
-        """Create a database view.
-
-        :key viewname: Name of the view.
-        :key select: `SELECT` query statement.
-        """
-        with self._conn as db:
-            db.create_view(viewname=viewname, select=select)
-
-    def create_views(self):
-        if self._views_path:
-            p = Path(self._views_path)
-            with self._conn as db:
-                [
-                    db.create_view(viewname=f.stem, select=f.read_text())
-                    for f in list(p.glob("**/*.sql"))
-                ]
-
-    def drop_view(self, viewname=None):
-        """Drop the database view with the corresponding name.
-
-        :key viewname: Name of the view to drop from the database.
-        """
-        with self._conn as db:
-            db.drop_entity(entity_name=viewname, entity_type="VIEW")
-
-    def drop_views(self):
-        """Drop all the views from the database."""
-        if self._views_path:
-            p = Path(self._views_path)
-            with self._conn as db:
-                viewnames = [f.stem for f in list(p.glob("**/*.sql"))]
-                [db.drop_entity(entity_name=v, entity_type="VIEW") for v in viewnames]
-
-    def select_all(self, table_name=None, where_clause=None):
-        """Perform a `SELECT *` SQL query on the database.
-
-        :key table_name: Name of the table or view to query.
-        :key where_clause: Valid SQL `WHERE` clause.
-        :returns: A table as a tablib.Dataset instance.
-        :rtype: tablib.Dataset
-        """
-        parameters = {"from_table": table_name}
-        results = None
-        with self._conn as db:
-            if where_clause:
-                parameters["where"] = where_clause
-            q = db.select(**parameters)
-            if q:
-                results = self._dataset(*[tuple(row) for row in q], headers=q[0].keys())
-        return results
-
-    def ls_entities(self, entity_type=None):
-        """List all the entities in the database.
-
-        :key entity_type: Type of the entity to list.
-        :returns: A table as a tablib.Dataset instance.
-        :rtype: tablib.Dataset
-        """
-        parameters = {"table_name": "sqlite_master"}
-        results = None
-        if entity_type in ["table", "view"]:
-            parameters["where_clause"] = "type='{ent_type}'".format(
-                ent_type=entity_type
-            )
-        q = self.select_all(**parameters)
-        if q:
-            results = q.subset(cols=["type", "name"])
-        return results
-
-    def dump_database(self):
-        """Dump database in SQL format."""
-        results = StringIO()
-        with self._conn as db:
-            [results.write(f"{line}\n") for line in db.iterdump()]
-        return results
-
-    def export_worksheet(self, filename=None, viewname=None, rows=None):
-        """Relay function to export_worksheet"""
-        export_worksheet(filename=filename, ws_name=viewname, rows=rows)
+# -*- coding: utf-8 -*-
+"""Core module. Contains the main controller class.
+"""
+from pathlib import Path
+from io import StringIO
+from xlsx2sqlite.config import Xlsx2sqliteConfig
+from xlsx2sqlite.dataset import Dataset
+from xlsx2sqlite.db_wrapper import DatabaseWrapper
+from xlsx2sqlite.definitions_factory import Definitions
+from xlsx2sqlite.import_export import export_worksheet
+
+__all__ = ["new_controller"]
+
+
+def new_controller(config: object) -> object:
+    """Controller class factory
+
+    :returns: An instance of Controller
+    :rtype: object
+    """
+    return Controller(conf=Xlsx2sqliteConfig(config))
+
+
+class Controller:
+
+    COMMA_DELIM = ","
+
+    def __init__(self, conf=None, database=None):
+        self._collection = Dataset()
+        # self._create_dataset = create_dataset or Dataset.create_dataset
+        # self._collection = collection or Dataset
+        self._db = database or DatabaseWrapper
+        self._commands_stack = []
+        if conf is not None:
+            self.setup(conf=conf)
+        else:
+            raise ValueError
+
+    def __getattr__(self, name):
+        attr = getattr(self._collection, name)
+        if not callable(attr):
+            return attr
+
+        def wrapper(*args, **kwargs):
+            return attr(*args, **kwargs)
+
+        return wrapper
+
+    def setup(self, conf=None):
+        """Creates a connection with the specified Sqlite3 database.
+
+        :param conf: Full path of the configuration file, if no path is
+                     given the DatabaseWrapper class will initialize an
+                     in memory database.
+        """
+        self._ini = conf
+        self._db_file = self._ini.get("db_file")
+        self._conn = self._db(path=self._db_file)
+        # observer pattern
+        self._conn.attach(self)
+        self._views_path = self._ini.get("sql_views")
+        self._workbook = self._ini.get("xlsx_file")
+        self._worksheets = self._ini.get_tables_names
+        self._models = self._ini.get_models
+
+    def update(self, subject):
+        print(subject.log[-1])
+
+    def close_db(self):
+        """Close the connection to the database."""
+        self._conn.close()
+
+    def execute(self):
+        with self._conn as db:
+            self._commands_stack.clear()
+            return
+
+    def get_db_table_name(self, tablename):
+        """Return the name to give to the database table.
+
+        :param tablename: Name of the table to check if it is declared a 'db_table' attribute
+                          in the INI file.
+        :returns: A string representing the name of the database table as declared
+                  in the INI file.
+        :rtype: string
+        """
+        db_table = self._ini.get_db_tables_names[tablename]
+        if isinstance(db_table, list):
+            db_table = db_table[0]
+        else:
+            db_table = tablename
+        return db_table
+
+    def import_table(self, tablename=None):
+        """Import the given table in the collection.
+
+        :param tablename: Name of the table to be imported.
+        :returns: A dict with data consisting in the rows imported from the xlsx file
+                  and an instance of Definition class
+        :rtype: dict
+        """
+        # check if the table has already been imported
+        if tablename not in self._collection:
+            self.create_dataset(
+                workbook=self._workbook,
+                worksheet=tablename,
+                subset_cols=self._ini.get_columns_to_import,
+                header=self._models[tablename]["header"],
+            )
+        if self._models is not None:
+            # retrieve rows
+            table = self.get(tablename)
+            # create definitions
+            d = Definitions(
+                name=self.get_db_table_name(tablename),
+                headers=table.headers,
+                row=table[0],
+                model=self._models[tablename],
+            )
+            return {"data": table, "definitions": d}
+        else:
+            raise ValueError
+
+    def initialize_db(self):
+        """Creates the database tables and populates them with the data
+        imported from the tables in the collection.
+
+        The collection contains tablib.Dataset instances.
+        """
+        self._commands_stack.extend([self.create_table, self.insert_into])
+        with self._conn as db:
+            [
+                [command(tablename=name) for name in self._worksheets]
+                for command in self._commands_stack
+            ]
+
+    def create_table(self, tablename=None):
+        """Create a new table in the database.
+
+        Retrieve the constraints if they exists, then generates the
+        definitions for the SQL query, finally creates the table
+        in the database.
+        The table name must exists in the tables collection.
+
+        :key tablename: Name of the table to be created.
+        """
+        table = self.import_table(tablename)
+        self._conn.create_table(
+            tablename=table["definitions"].tablename,
+            definitions=table["definitions"].prepare_sql(),
+        )
+
+    def insert_into(self, tablename=None):
+        """Insert data into the declared table.
+
+        :param tablename: Name of the table to import from the xlsx file.
+        """
+        table = self.import_table(tablename)
+        fields = table["definitions"].get_fields()
+        self._conn.insert_into(
+            tablename=self.get_db_table_name(tablename),
+            fields=table["definitions"].get_labels(),
+            args=self.COMMA_DELIM.join(len(fields) * "?"),
+            data=[v for v in table["data"]],
+        )
+
+    def insert_or_replace(self, tablename=None):
+        """Perform a REPLACE operation on the database.
+
+        :param tablename: Name of the table on which to perform the REPLACE operation.
+        """
+        TABLE_NOT_FOUND = "Table {} not found.".format(tablename)
+        PRIMARYKEY_NOT_FOUND = (
+            "Primary Key not found on {}, REPLACE operation aborted.".format(tablename)
+        )
+
+        table = self.import_table(tablename)
+        with self._conn as db:
+            if tablename in self._worksheets:
+                db_table = self.get_db_table_name(tablename)
+                tinfo = db.table_info(tablename=db_table)
+                if tinfo == []:
+                    return TABLE_NOT_FOUND
+            else:
+                return TABLE_NOT_FOUND
+            db_pk = [dict(i) for i in tinfo if dict(i)["pk"] == True][0]["name"]
+            columns = self._ini.get_columns_to_import[tablename]
+            if db_pk not in columns:
+                columns.insert(0, db_pk)
+            if table["definitions"].table_constraints is None:
+                return PRIMARYKEY_NOT_FOUND
+            # retrieve first row from new data
+            first_row = dict(zip(table["data"].headers, table["data"][0]))
+            fields = table["definitions"].get_fields()
+            # check if the primary key is in new data
+            if db_pk in first_row:
+                db.insert_or_replace(
+                    tablename=db_table,
+                    fields=table["definitions"].get_labels(),
+                    args=self.COMMA_DELIM.join(len(fields) * "?"),
+                    data=[v for v in table["data"]],
+                )
+            else:
+                return PRIMARYKEY_NOT_FOUND
+
+    def drop_tables(self):
+        """Drop all the database tables with a name in the list.
+
+        :param tables_list: List of tables names to drop from the database.
+        """
+        db_tables = [
+            self.get_db_table_name(tablename) for tablename in self._worksheets
+        ]
+        with self._conn as db:
+            [db.drop_entity(entity_name=t, entity_type="TABLE") for t in db_tables]
+
+    def drop_table(self, tablename=None):
+        """Drop the database table with the corresponding name.
+
+        :key tablename: Name of the table to drop from the database.
+        """
+        with self._conn as db:
+            db.drop_entity(entity_name=tablename, entity_type="TABLE")
+
+    def create_view(self, viewname=None, select=None):
+        """Create a database view.
+
+        :key viewname: Name of the view.
+        :key select: `SELECT` query statement.
+        """
+        with self._conn as db:
+            db.create_view(viewname=viewname, select=select)
+
+    def create_views(self):
+        if self._views_path:
+            p = Path(self._views_path)
+            with self._conn as db:
+                [
+                    db.create_view(viewname=f.stem, select=f.read_text())
+                    for f in list(p.glob("**/*.sql"))
+                ]
+
+    def drop_view(self, viewname=None):
+        """Drop the database view with the corresponding name.
+
+        :key viewname: Name of the view to drop from the database.
+        """
+        with self._conn as db:
+            db.drop_entity(entity_name=viewname, entity_type="VIEW")
+
+    def drop_views(self):
+        """Drop all the views from the database."""
+        if self._views_path:
+            p = Path(self._views_path)
+            with self._conn as db:
+                viewnames = [f.stem for f in list(p.glob("**/*.sql"))]
+                [db.drop_entity(entity_name=v, entity_type="VIEW") for v in viewnames]
+
+    def select_all(self, table_name=None, where_clause=None):
+        """Perform a `SELECT *` SQL query on the database.
+
+        :key table_name: Name of the table or view to query.
+        :key where_clause: Valid SQL `WHERE` clause.
+        :returns: A table as a tablib.Dataset instance.
+        :rtype: tablib.Dataset
+        """
+        parameters = {"from_table": table_name}
+        results = None
+        with self._conn as db:
+            if where_clause:
+                parameters["where"] = where_clause
+            q = db.select(**parameters)
+            if q:
+                results = self._dataset(*[tuple(row) for row in q], headers=q[0].keys())
+        return results
+
+    def ls_entities(self, entity_type=None):
+        """List all the entities in the database.
+
+        :key entity_type: Type of the entity to list.
+        :returns: A table as a tablib.Dataset instance.
+        :rtype: tablib.Dataset
+        """
+        parameters = {"table_name": "sqlite_master"}
+        results = None
+        if entity_type in ["table", "view"]:
+            parameters["where_clause"] = "type='{ent_type}'".format(
+                ent_type=entity_type
+            )
+        q = self.select_all(**parameters)
+        if q:
+            results = q.subset(cols=["type", "name"])
+        return results
+
+    def dump_database(self):
+        """Dump database in SQL format."""
+        results = StringIO()
+        with self._conn as db:
+            [results.write(f"{line}\n") for line in db.iterdump()]
+        return results
+
+    def export_worksheet(self, filename=None, viewname=None, rows=None):
+        """Relay function to export_worksheet"""
+        export_worksheet(filename=filename, ws_name=viewname, rows=rows)