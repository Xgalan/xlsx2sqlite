--- conflicted
+++ resolved
@@ -1,8 +1,4 @@
 # -*- coding: utf-8 -*-
-<<<<<<< HEAD
-VERSION = (0, 4, 0)
-=======
 VERSION = (0, 4, 1)
->>>>>>> b2a09775
 
 __version__ = ".".join(map(str, VERSION))